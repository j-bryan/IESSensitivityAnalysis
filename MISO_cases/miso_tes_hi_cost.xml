--- conflicted
+++ resolved
@@ -1,10 +1,6 @@
 <HERON>
   <!-- We used 6 hour storage media cost per unit energy reference for TES -->
-<<<<<<< HEAD
-  <Case name="TES_HiCost">
-=======
   <Case name="MISO_TES_HiCost">
->>>>>>> 5dba35c6
     <label name="region">MISO</label>
     <mode>sweep</mode>
     <debug>
